// Copyright 2021 MaidSafe.net limited.
//
// This SAFE Network Software is licensed to you under The General Public License (GPL), version 3.
// Unless required by applicable law or agreed to in writing, the SAFE Network Software distributed
// under the GPL Licence is distributed on an "AS IS" BASIS, WITHOUT WARRANTIES OR CONDITIONS OF ANY
// KIND, either express or implied. Please review the Licences for the specific language governing
// permissions and limitations relating to use of the SAFE Network Software.

use crate::{DbcContent, Denomination, Error, Hash, KeyManager, PublicKey, Result, Signature};
use serde::{Deserialize, Serialize};
// use blsbs::SignatureExaminer;

#[derive(Debug, Clone, PartialEq, Eq, Hash, Deserialize, Serialize)]
pub struct Dbc {
    pub content: DbcContent,
    pub mint_public_key: PublicKey,
    pub mint_signature: Signature,
}

impl Dbc {
    pub fn name(&self) -> Hash {
        self.content.hash()
    }

    pub fn denomination(&self) -> Denomination {
        self.content.denomination()
    }

<<<<<<< HEAD
    pub fn to_bytes(&self) -> Vec<u8> {
        let mut b: Vec<u8> = Default::default();
        b.extend(self.content.to_bytes());
        b.extend(self.mint_public_key.to_bytes());
        b.extend(self.mint_signature.to_bytes());
        b
    }

    pub fn from_bytes(bytes: &[u8]) -> Result<Self> {
        let mut c: [u8; 34] = [0; 34];
        c.copy_from_slice(bytes);
        let content = DbcContent::from_bytes(c)?;

        let mut pk: [u8; 48] = [0; 48];
        pk.copy_from_slice(&bytes[34..34 + 48]);
        let mint_public_key = PublicKey::from_bytes(pk)?;

        let mut s: [u8; 96] = [0; 96];
        s.copy_from_slice(&bytes[34 + 48..34 + 48 + 96]);
        let mint_signature = Signature::from_bytes(s)?;

        Ok(Self {
            content,
            mint_public_key,
            mint_signature,
        })
    }
=======
    pub fn owner(&self) -> &PublicKey {
        self.content.owner()
    }

    // pub fn to_bytes(&self) -> Vec<u8> {
    //     let mut b: Vec<u8> = Default::default();
    //     b.extend(self.content.to_bytes());
    //     b.extend(self.mint_public_key.to_bytes());
    //     b.extend(self.mint_signature.to_bytes());
    //     b
    // }
>>>>>>> 5787aae7

    // Check that signature matches pubkey for content
    pub fn confirm_valid<K: KeyManager>(&self, _verifier: &K) -> Result<(), Error> {
        use blsbs::SignatureExaminer;

        let valid = SignatureExaminer::verify_signature_on_slip(
            &self.content.slip(),
            &self.mint_signature,
            &self.mint_public_key,
        );
        if !valid {
            return Err(Error::FailedSignature);
        }
        Ok(())

        // verifier
        //      .verify_slip(self.content.slip(), &self.mint_public_key, &self.mint_signature)
        //      .map_err(|e| Error::Signing(e.to_string()))
    }
}
/*
#[cfg(test)]
mod tests {
    use super::*;

    use std::collections::{BTreeSet, HashMap};
    use std::iter::FromIterator;

    use quickcheck_macros::quickcheck;

    use crate::tests::{NonZeroTinyInt, TinyInt};
    use crate::{
        Amount, DbcBuilder, DbcHelper, KeyManager, Mint, ReissueRequest, SimpleKeyManager,
        SimpleSigner, SimpleSpendBook,
    };

    fn divide(amount: Amount, n_ways: u8) -> impl Iterator<Item = Amount> {
        (0..n_ways).into_iter().map(move |i| {
            let equal_parts = amount / (n_ways as Amount);
            let leftover = amount % (n_ways as Amount);

            let odd_compensation = if (i as Amount) < leftover { 1 } else { 0 };
            equal_parts + odd_compensation
        })
    }

    fn prepare_even_split(
        dbc_owner: &bls_dkg::outcome::Outcome,
        dbc: Dbc,
        n_ways: u8,
        output_owner: &blsttc::PublicKeySet,
    ) -> Result<ReissueRequest, Error> {
        let amount_secrets = DbcHelper::decrypt_amount_secrets(dbc_owner, &dbc.content)?;

        let (reissue_tx, _) = crate::TransactionBuilder::default()
            .add_input(dbc.clone(), amount_secrets)
            .add_outputs(
                divide(amount_secrets.amount, n_ways).map(|amount| crate::Output {
                    amount,
                    owner: output_owner.public_key(),
                }),
            )
            .build()?;

        let sig_share = dbc_owner
            .secret_key_share
            .sign(&reissue_tx.blinded().hash());

        let sig = dbc_owner
            .public_key_set
            .combine_signatures(vec![(dbc_owner.index, &sig_share)])
            .unwrap();

        let dbc_owner_key = dbc_owner.public_key_set.public_key();

        let request = ReissueRequest {
            transaction: reissue_tx,
            input_ownership_proofs: HashMap::from_iter([(dbc.name(), (dbc_owner_key, sig))]),
        };

        Ok(request)
    }

    #[test]
    fn test_dbc_without_inputs_is_invalid() -> Result<(), Error> {
        let input_content = DbcContent::new(
            BTreeSet::new(),
            100,
            crate::bls_dkg_id().public_key_set.public_key(),
            DbcContent::random_blinding_factor(),
        )?;

        let input_content_hashes = BTreeSet::from_iter([input_content.hash()]);

        let dbc = Dbc {
            content: input_content,
            transaction: DbcTransaction {
                inputs: BTreeSet::new(),
                outputs: input_content_hashes,
            },
            transaction_sigs: Default::default(),
        };

        let id = crate::bls_dkg_id();
        let key_manager = SimpleKeyManager::new(
            SimpleSigner::from(id.clone()),
            id.public_key_set.public_key(),
        );

        assert!(matches!(
            dbc.confirm_valid(&key_manager),
            Err(Error::TransactionMustHaveAnInput)
        ));

        Ok(())
    }

    #[allow(clippy::too_many_arguments)]
    #[quickcheck]
    fn prop_dbc_validation(
        n_inputs: NonZeroTinyInt,      // # of input DBC's
        n_valid_sigs: TinyInt,         // # of valid sigs
        n_wrong_signer_sigs: TinyInt,  // # of valid sigs from unrecognized authority
        n_wrong_msg_sigs: TinyInt,     // # of sigs from recognized authority signing wrong message
        n_extra_input_sigs: TinyInt,   // # of sigs for inputs not part of the transaction
        extra_output_amount: TinyInt,  // Artifically increase output dbc value
        n_add_random_parents: TinyInt, // # of random parents to add to output DBC
        n_drop_parents: TinyInt,       // # of valid parents to drop from output DBC
    ) -> Result<(), Error> {
        let amount = 100;
        let genesis_owner = crate::bls_dkg_id();
        let genesis_key = genesis_owner.public_key_set.public_key();

        let key_manager = SimpleKeyManager::new(
            SimpleSigner::from(genesis_owner.clone()),
            genesis_owner.public_key_set.public_key(),
        );
        let mut genesis_node = Mint::new(key_manager, SimpleSpendBook::new());

        let (gen_dbc_content, gen_dbc_trans, (gen_key_set, gen_node_sig)) =
            genesis_node.issue_genesis_dbc(amount).unwrap();

        let genesis_sig = gen_key_set
            .combine_signatures(vec![gen_node_sig.threshold_crypto()])
            .unwrap();

        let genesis_dbc = Dbc {
            content: gen_dbc_content,
            transaction: gen_dbc_trans,
            transaction_sigs: BTreeMap::from_iter([(
                crate::mint::GENESIS_DBC_INPUT,
                (genesis_key, genesis_sig),
            )]),
        };

        let input_owner = crate::bls_dkg_id();
        let reissue_request = prepare_even_split(
            &genesis_owner,
            genesis_dbc,
            n_inputs.coerce(),
            &input_owner.public_key_set,
        )?;

        let split_reissue_share = genesis_node
            .reissue(
                reissue_request.clone(),
                reissue_request.transaction.blinded().inputs,
            )
            .unwrap();

        let mut dbc_builder = DbcBuilder::new(reissue_request.transaction);
        dbc_builder = dbc_builder.add_reissue_share(split_reissue_share);
        let output_dbcs = dbc_builder.build()?;

        // The outputs become inputs for next reissue.
        let inputs = output_dbcs.into_iter().map(|dbc| {
            let amount_secrets =
                DbcHelper::decrypt_amount_secrets(&input_owner, &dbc.content).unwrap();
            (dbc, amount_secrets)
        });

        let (reissue_tx, _) = crate::TransactionBuilder::default()
            .add_inputs(inputs)
            .add_output(crate::Output {
                amount,
                owner: crate::bls_dkg_id().public_key_set.public_key(),
            })
            .build()?;

        let sig_share = input_owner
            .secret_key_share
            .sign(&reissue_tx.blinded().hash());

        let input_owner_key_set = input_owner.public_key_set.clone();
        let sig = input_owner_key_set
            .combine_signatures(vec![(input_owner.index, &sig_share)])
            .unwrap();

        let input_ownership_proofs = HashMap::from_iter(reissue_tx.inputs.iter().map(|input| {
            (
                input.name(),
                (input_owner_key_set.public_key(), sig.clone()),
            )
        }));

        let reissue_request = ReissueRequest {
            transaction: reissue_tx,
            input_ownership_proofs,
        };

        let reissue_share = genesis_node
            .reissue(
                reissue_request.clone(),
                reissue_request.transaction.blinded().inputs,
            )
            .unwrap();
        assert_eq!(
            reissue_request.transaction.blinded(),
            reissue_share.dbc_transaction
        );

        let (mint_key_set, mint_sig_share) =
            reissue_share.mint_node_signatures.values().next().unwrap();
        let mint_sig = mint_key_set
            .combine_signatures(vec![mint_sig_share.threshold_crypto()])
            .unwrap();

        let fuzzed_parents = BTreeSet::from_iter(
            reissue_share
                .dbc_transaction
                .inputs
                .iter()
                .copied()
                .skip(n_drop_parents.coerce()) // drop some parents
                .chain(
                    // add some random parents
                    (0..n_add_random_parents.coerce())
                        .into_iter()
                        .map(|_| rand::random()),
                ),
        );

        let fuzzed_content = DbcContent::new(
            fuzzed_parents,
            amount + extra_output_amount.coerce::<Amount>(),
            crate::bls_dkg_id().public_key_set.public_key(),
            DbcContent::random_blinding_factor(),
        )?;

        let mut fuzzed_transaction_sigs: BTreeMap<Hash, (PublicKey, Signature)> = BTreeMap::new();

        // Add valid sigs
        fuzzed_transaction_sigs.extend(
            reissue_share
                .mint_node_signatures
                .iter()
                .take(n_valid_sigs.coerce())
                .map(|(in_hash, _)| (*in_hash, (genesis_key, mint_sig.clone()))),
        );
        let mut repeating_inputs = reissue_request
            .transaction
            .inputs
            .iter()
            .cycle()
            // skip the valid sigs so that we don't immediately overwrite them
            .skip(n_valid_sigs.coerce());

        // Valid mint signatures BUT signing wrong message
        for _ in 0..n_wrong_signer_sigs.coerce() {
            if let Some(input) = repeating_inputs.next() {
                let id = crate::bls_dkg_id();
                let key_manager =
                    SimpleKeyManager::new(SimpleSigner::from(id.clone()), genesis_key);
                let trans_sig_share = key_manager
                    .sign(&reissue_share.dbc_transaction.hash())
                    .unwrap();
                let trans_sig = id
                    .public_key_set
                    .combine_signatures(vec![trans_sig_share.threshold_crypto()])
                    .unwrap();
                fuzzed_transaction_sigs
                    .insert(input.name(), (id.public_key_set.public_key(), trans_sig));
            }
        }

        // Valid mint signatures BUT signing wrong message
        for _ in 0..n_wrong_msg_sigs.coerce() {
            if let Some(input) = repeating_inputs.next() {
                let wrong_msg_sig = genesis_node.key_manager.sign(&Hash([0u8; 32])).unwrap();
                let wrong_msg_mint_sig = genesis_node
                    .key_manager
                    .public_key_set()
                    .unwrap()
                    .combine_signatures(vec![wrong_msg_sig.threshold_crypto()])
                    .unwrap();

                fuzzed_transaction_sigs.insert(input.name(), (genesis_key, wrong_msg_mint_sig));
            }
        }

        // Valid mint signatures for inputs not present in the transaction
        for _ in 0..n_extra_input_sigs.coerce() {
            fuzzed_transaction_sigs.insert(rand::random(), (genesis_key, mint_sig.clone()));
        }

        let dbc = Dbc {
            content: fuzzed_content,
            transaction: reissue_share.dbc_transaction,
            transaction_sigs: fuzzed_transaction_sigs,
        };

        let id = crate::bls_dkg_id();
        let key_manager = SimpleKeyManager::new(SimpleSigner::from(id), genesis_key);
        let validation_res = dbc.confirm_valid(&key_manager);

        let dbc_amount = DbcHelper::decrypt_amount(&input_owner, &dbc.content)?;

        println!("Validation Result: {:#?}", validation_res);
        match validation_res {
            Ok(()) => {
                assert!(dbc.transaction.outputs.contains(&dbc.content.hash()));
                assert!(n_inputs.coerce::<u8>() > 0);
                assert!(n_valid_sigs.coerce::<u8>() >= n_inputs.coerce::<u8>());
                assert_eq!(dbc_amount, amount);
                assert_eq!(n_extra_input_sigs.coerce::<u8>(), 0);
                assert_eq!(n_wrong_signer_sigs.coerce::<u8>(), 0);
                assert_eq!(n_wrong_msg_sigs.coerce::<u8>(), 0);
                assert_eq!(extra_output_amount.coerce::<u8>(), 0);
                assert_eq!(n_add_random_parents.coerce::<u8>(), 0);
                assert_eq!(n_drop_parents.coerce::<u8>(), 0);
            }
            Err(Error::MissingSignatureForInput) => {
                assert!(n_valid_sigs.coerce::<u8>() < n_inputs.coerce::<u8>());
            }
            Err(Error::UnknownInput) => {
                assert!(n_extra_input_sigs.coerce::<u8>() > 0);
                assert_ne!(
                    BTreeSet::from_iter(dbc.transaction_sigs.keys().copied()),
                    dbc.transaction.inputs
                );
            }
            Err(Error::DbcContentParentsDifferentFromTransactionInputs) => {
                assert!(
                    n_add_random_parents.coerce::<u8>() > 0 || n_drop_parents.coerce::<u8>() > 0
                );
                assert!(dbc.transaction.inputs != dbc.content.parents);
                assert!(!dbc.transaction.outputs.contains(&dbc.content.hash()));
            }
            Err(Error::DbcContentNotPresentInTransactionOutput) => {
                assert!(!dbc.transaction.outputs.contains(&dbc.content.hash()));
            }
            Err(Error::TransactionMustHaveAnInput) => {
                assert_eq!(n_inputs.coerce::<u8>(), 0);
            }
            Err(Error::FailedSignature) => {
                assert_ne!(n_wrong_msg_sigs.coerce::<u8>(), 0);
            }
            Err(Error::Signing(s)) if s == Error::FailedSignature.to_string() => {
                assert_ne!(n_wrong_msg_sigs.coerce::<u8>(), 0);
            }
            Err(Error::UnrecognisedAuthority) => {
                assert!(n_wrong_signer_sigs.coerce::<u8>() > 0);
                assert!(dbc
                    .transaction_sigs
                    .values()
                    .any(|(k, _)| key_manager.verify_known_key(k).is_err()));
            }
            Err(Error::Signing(s)) if s == Error::UnrecognisedAuthority.to_string() => {
                assert!(n_wrong_signer_sigs.coerce::<u8>() > 0);
                assert!(dbc
                    .transaction_sigs
                    .values()
                    .any(|(k, _)| key_manager.verify_known_key(k).is_err()));
            }
            res => panic!("Unexpected verification result {:?}", res),
        }
        Ok(())
    }
}
*/<|MERGE_RESOLUTION|>--- conflicted
+++ resolved
@@ -26,7 +26,6 @@
         self.content.denomination()
     }
 
-<<<<<<< HEAD
     pub fn to_bytes(&self) -> Vec<u8> {
         let mut b: Vec<u8> = Default::default();
         b.extend(self.content.to_bytes());
@@ -36,16 +35,16 @@
     }
 
     pub fn from_bytes(bytes: &[u8]) -> Result<Self> {
-        let mut c: [u8; 34] = [0; 34];
+        let mut c: [u8; 82] = [0; 82];
         c.copy_from_slice(bytes);
         let content = DbcContent::from_bytes(c)?;
 
         let mut pk: [u8; 48] = [0; 48];
-        pk.copy_from_slice(&bytes[34..34 + 48]);
+        pk.copy_from_slice(&bytes[82..82 + 48]);
         let mint_public_key = PublicKey::from_bytes(pk)?;
 
         let mut s: [u8; 96] = [0; 96];
-        s.copy_from_slice(&bytes[34 + 48..34 + 48 + 96]);
+        s.copy_from_slice(&bytes[82 + 48..82 + 48 + 96]);
         let mint_signature = Signature::from_bytes(s)?;
 
         Ok(Self {
@@ -54,19 +53,10 @@
             mint_signature,
         })
     }
-=======
+
     pub fn owner(&self) -> &PublicKey {
         self.content.owner()
     }
-
-    // pub fn to_bytes(&self) -> Vec<u8> {
-    //     let mut b: Vec<u8> = Default::default();
-    //     b.extend(self.content.to_bytes());
-    //     b.extend(self.mint_public_key.to_bytes());
-    //     b.extend(self.mint_signature.to_bytes());
-    //     b
-    // }
->>>>>>> 5787aae7
 
     // Check that signature matches pubkey for content
     pub fn confirm_valid<K: KeyManager>(&self, _verifier: &K) -> Result<(), Error> {
